[package]
name = "motiongfx_bevy"
version = "0.1.0"
edition = "2021"

[dependencies]
<<<<<<< HEAD
bevy_ecs = { version = "0.12", default-features = false }
bevy_app = { version = "0.12", default-features = false }
bevy_math = { version = "0.12", default-features = false }
bevy_transform = { version = "0.12", default-features = false }
bevy_sprite = { version = "0.12", default-features = false }
bevy_pbr = { version = "0.12", default-features = false }
bevy_asset = { version = "0.12", default-features = false }
bevy_render = { version = "0.12", default-features = false }
motiongfx_core = { path = "../motiongfx_core" }
=======
motiongfx_core = { path = "../motiongfx_core" }

bevy_ecs = "0.13"
bevy_app = "0.13"
bevy_math = "0.13"
bevy_transform = "0.13"
bevy_pbr = "0.13"
bevy_asset = "0.13"
bevy_render = "0.13"

[lints]
workspace = true
>>>>>>> c7055d4f
<|MERGE_RESOLUTION|>--- conflicted
+++ resolved
@@ -4,17 +4,6 @@
 edition = "2021"
 
 [dependencies]
-<<<<<<< HEAD
-bevy_ecs = { version = "0.12", default-features = false }
-bevy_app = { version = "0.12", default-features = false }
-bevy_math = { version = "0.12", default-features = false }
-bevy_transform = { version = "0.12", default-features = false }
-bevy_sprite = { version = "0.12", default-features = false }
-bevy_pbr = { version = "0.12", default-features = false }
-bevy_asset = { version = "0.12", default-features = false }
-bevy_render = { version = "0.12", default-features = false }
-motiongfx_core = { path = "../motiongfx_core" }
-=======
 motiongfx_core = { path = "../motiongfx_core" }
 
 bevy_ecs = "0.13"
@@ -26,5 +15,4 @@
 bevy_render = "0.13"
 
 [lints]
-workspace = true
->>>>>>> c7055d4f
+workspace = true